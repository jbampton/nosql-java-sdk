/*-
 * Copyright (c) 2011, 2024 Oracle and/or its affiliates. All rights reserved.
 *
 * Licensed under the Universal Permissive License v 1.0 as shown at
 *  https://oss.oracle.com/licenses/upl/
 */

package oracle.nosql.driver.iam;

import static oracle.nosql.driver.iam.Utils.getIAMURL;
import static oracle.nosql.driver.util.HttpConstants.AUTHORIZATION;

import java.io.ByteArrayInputStream;
import java.io.InputStream;
import java.net.MalformedURLException;
import java.net.URL;
import java.util.HashSet;
import java.util.Set;
import java.util.logging.Logger;

import oracle.nosql.driver.NoSQLHandleConfig;
import oracle.nosql.driver.Region;
import oracle.nosql.driver.Region.RegionProvider;
<<<<<<< HEAD
import oracle.nosql.driver.httpclient.HttpResponse;
import oracle.nosql.driver.httpclient.ReactorHttpClient;
=======
>>>>>>> f960a242
import oracle.nosql.driver.iam.CertificateSupplier.DefaultCertificateSupplier;
import oracle.nosql.driver.iam.CertificateSupplier.URLResourceDetails;
import oracle.nosql.driver.iam.InstanceMetadataHelper.InstanceMetadata;
import oracle.nosql.driver.iam.SecurityTokenSupplier.SecurityTokenBasedProvider;
import oracle.nosql.driver.iam.SessionKeyPairSupplier.DefaultSessionKeySupplier;
import oracle.nosql.driver.iam.SessionKeyPairSupplier.JDKKeyPairSupplier;
<<<<<<< HEAD

import com.fasterxml.jackson.core.JsonFactory;
import com.fasterxml.jackson.core.JsonParser;

import io.netty.handler.codec.http.DefaultHttpHeaders;
import io.netty.handler.codec.http.HttpHeaders;
=======
>>>>>>> f960a242

/**
 * @hidden
 * Internal use only
 * <p>
 * The authentication profile provider used to call service API from OCI
 * compute instance. It authenticates with instance principal and uses security
 * token issued by IAM to do the actual request signing.
 */
public class InstancePrincipalsProvider
    implements AuthenticationProfileProvider,
               RegionProvider,
               SecurityTokenBasedProvider {

    protected final SecurityTokenSupplier tokenSupplier;
    protected final DefaultSessionKeySupplier sessionKeySupplier;
    private final Region region;

    /**
     * Constructor that accepts token and key pair suppliers and region
     * @param tokenSupplier the SecurityTokenSupplier
     * @param keyPairSupplier the SessionKeyPairSupplier
     * @param region the region
     */
    public InstancePrincipalsProvider(SecurityTokenSupplier tokenSupplier,
                                      SessionKeyPairSupplier keyPairSupplier,
                                      Region region) {
        this.tokenSupplier = tokenSupplier;
        this.sessionKeySupplier = new DefaultSessionKeySupplier(keyPairSupplier);
        this.region = region;
    }

    /**
     * @hidden
     * @param config the config
     */
    public void prepare(NoSQLHandleConfig config) {
        tokenSupplier.prepare(config);
    }

    public void close() {
        tokenSupplier.close();
    }

    @Override
    public String getKeyId() {
        return "ST$" + tokenSupplier.getSecurityToken();
    }


    @Override
    public InputStream getPrivateKey() {
        return new ByteArrayInputStream(sessionKeySupplier.getPrivateKeyBytes());
    }

    @Override
    public char[] getPassphraseCharacters() {
        return null;
    }

    @Override
    public Region getRegion() {
        return region;
    }

    @Override
    public void setMinTokenLifetime(long lifetimeMS) {
        tokenSupplier.setMinTokenLifetime(lifetimeMS);
    }

    /**
     * Creates a new builder for InstancePrincipalsProvider
     * @return the builder
     */
    public static InstancePrincipalsProviderBuilder builder() {
        return new InstancePrincipalsProviderBuilder();
    }

    /**
     * @hidden
     * Cloud service only.
     * <p>
     * Builder of InstancePrincipalsProvider
     */
    public static class InstancePrincipalsProviderBuilder {
        /* The default value for HTTP request timeouts in milliseconds */
        private static final int DEFAULT_TIMEOUT_MS = 5_000;

        /* The default purpose value in federation requests against IAM */
        private static final String DEFAULT_PURPOSE = "DEFAULT";

        /*
         * IAM federation endpoint, or null if detecting from instance metadata.
         */
        private String federationEndpoint;

        /* Instance metadata */
        private InstanceMetadata instanceMetadata;

        /*
         * The leaf certificate, or null if detecting from instance metadata.
         */
        private CertificateSupplier leafCertificateSupplier;

        /*
         * Intermediate certificates or null if detecting from instance metadata.
         */
        private Set<CertificateSupplier> intermediateCertificateSuppliers;

        /*
         * Session key pair supplier.
         */
        private SessionKeyPairSupplier sessSupplier = new JDKKeyPairSupplier();

        /*
         * Tenant id, or null if detecting from instance metadata.
         */
        private String tenantId;
        private String purpose = DEFAULT_PURPOSE;
        private int timeout = DEFAULT_TIMEOUT_MS;
        private Region region;
        private Logger logger;

        public String getFederationEndpoint() {
            return federationEndpoint;
        }

        /**
         * @hidden
         * @param federationEndpoint the endpoint
         * @return this
         */
        public InstancePrincipalsProviderBuilder
            setFederationEndpoint(String federationEndpoint) {

            this.federationEndpoint = federationEndpoint;
            return this;
        }

        public CertificateSupplier getLeafCertificateSupplier() {
            return leafCertificateSupplier;
        }

        /**
         * @hidden
         * @param supplier the supplier
         * @return this
         */
        public InstancePrincipalsProviderBuilder
            setLeafCertificateSupplier(CertificateSupplier supplier) {

            this.leafCertificateSupplier = supplier;
            return this;
        }

        public String getTenantId() {
            return tenantId;
        }

        /**
         * @hidden
         * @param tenantId the tenant
         * @return this
         */
        public InstancePrincipalsProviderBuilder setTenantId(String tenantId) {
            this.tenantId = tenantId;
            return this;
        }

        public String getPurpose() {
            return purpose;
        }

        /**
         * @hidden
         * @param purpose the purpose
         * @return this
         */
        public InstancePrincipalsProviderBuilder setPurpose(String purpose) {
            this.purpose = purpose;
            return this;
        }

        public SessionKeyPairSupplier getSesssionKeyPairSupplier() {
            return sessSupplier;
        }

        /**
         * @hidden
         * @param sessSupplier the supplier
         * @return this
         */
        public InstancePrincipalsProviderBuilder
            setSessionKeyPairSupplier(SessionKeyPairSupplier sessSupplier) {
            this.sessSupplier = sessSupplier;
            return this;
        }

        public int getTimeout() {
            return timeout;
        }

        /**
         * @hidden
         * @param timeout the timeout
         * @return this
         */
        public InstancePrincipalsProviderBuilder setTimeout(int timeout) {
            this.timeout = timeout;
            return this;
        }

        public Logger getLogger() {
            return logger;
        }

        /**
         * @hidden
         * @param logger the logger
         * @return this
         */
        public InstancePrincipalsProviderBuilder setLogger(Logger logger) {
            this.logger = logger;
            return this;
        }

        public Set<CertificateSupplier> getIntermediateCertificateSuppliers() {
            return intermediateCertificateSuppliers;
        }

        /**
         * @hidden
         * @param suppliers suppliers
         * @return this
         */
        public InstancePrincipalsProviderBuilder
            setIntermediateCertificateSuppliers(
                Set<CertificateSupplier> suppliers) {
            this.intermediateCertificateSuppliers = suppliers;
            return this;
        }

        /**
         * Returns the region if set
         * @return the region or null if not set
         */
        public Region getRegion() {
            return region;
        }

        /**
         * Sets a region
         * @param r the region
         * @return this
         */
        public InstancePrincipalsProviderBuilder setRegion(Region r) {
            this.region = r;
            return this;
        }

        /**
         * Builds the InstancePrincipalsProvider instance
         * @return the instance
         */
        public InstancePrincipalsProvider build() {
            if (logger == null) {
                logger = Logger.getLogger(getClass().getName());
            }
            autoDetectEndpointUsingMetadataUrl();
            autoDetectCertificatesUsingMetadataUrl();

            SecurityTokenSupplier tokenSupplier =
                new SecurityTokenSupplier(federationEndpoint,
                                          tenantId,
                                          leafCertificateSupplier,
                                          intermediateCertificateSuppliers,
                                          sessSupplier,
                                          purpose,
                                          timeout,
                                          logger);

            return new InstancePrincipalsProvider(tokenSupplier,
                                                  sessSupplier,
                                                  region);
        }

        /*
         * Auto detects the endpoint that should be used when talking to
         * IAM, if no endpoint has been configured already.
         */
        private void autoDetectEndpointUsingMetadataUrl() {
            if (federationEndpoint != null) {
                return;
            }

<<<<<<< HEAD
            String instanceMDURL = getInstanceMetadaURL();
            logTrace(logger, "Detecting IAM endpoint using " + instanceMDURL);
            ReactorHttpClient client = null;
            try {
                client = ReactorHttpClient.createMinimalClient(METADATA_SERVICE_HOST,
                                                        80,
                                                        null,
                                                        0,
                                                        "InstanceMDClient");

                HttpResponse response = client.getRequest(instanceMDURL, headers()).block();

                int status = response.getStatusCode();
                String responseBody = response.getBodyAsStringSync();
                if (status == 404) {
                    logTrace(logger, "Falling back to v1 metadata URL, " +
                             "resource not found from v2");
                    this.baseMetadataURL = FALLBACK_METADATA_SERVICE_URL;
                    instanceMDURL = getInstanceMetadaURL();
                    response = client.getRequest(instanceMDURL, headers()).block();
                    if (response.getStatusCode() != 200) {
                        throw new IllegalStateException(
                            String.format("Unable to get federation URL from" +
                            "instance metadata " + METADATA_SERVICE_BASE_URL +
                            " or fallback to " + FALLBACK_METADATA_SERVICE_URL +
                            ", status code: %d, output: %s",
                            responseBody));
                    }
                } else if (status != 200) {
                    throw new IllegalStateException(
                        String.format("Unable to get federation URL from" +
                        "instance metadata " + METADATA_SERVICE_BASE_URL +
                        ", status code: %d, output: %s",
                        response.getStatusCode(),
                        responseBody));
                }

                logTrace(logger, "Instance metadata " + responseBody);
                String insRegion = findRegion(responseBody);
                logTrace(logger, "Instance region " + insRegion);

                federationEndpoint = getIAMURL(insRegion);
                if (federationEndpoint == null) {
                    throw new IllegalArgumentException(
                        "Unable to find IAM URL for unregistered region " +
                        insRegion + ", specify the IAM URL instead");
                }
            } finally {
                if (client != null) {
                    //client.shutdown();
                }
=======
            final String insRegion = getInstanceMetadata().getRegion();
            federationEndpoint = getIAMURL(insRegion);
            if (region == null) {
                region = Region.fromRegionId(insRegion);
>>>>>>> f960a242
            }
            if (federationEndpoint == null) {
                throw new IllegalArgumentException(
                    "Unable to find IAM URL for unregistered region " +
                    region + ", specify the IAM URL instead");
            }
        }

        /*
         * Auto detects and configures the certificates needed
         * using Instance metadata.
         */
        private void autoDetectCertificatesUsingMetadataUrl() {
            try {
                if (leafCertificateSupplier == null) {
                    leafCertificateSupplier = new DefaultCertificateSupplier(
                        getURLDetails(getInstanceMetadata().getBaseURL() +
                                      "identity/cert.pem"),
                        getURLDetails(getInstanceMetadata().getBaseURL() +
                                      "identity/key.pem"),
                        (char[]) null);
                }

                if (tenantId == null) {
                    tenantId = Utils.getTenantId(leafCertificateSupplier
                        .getCertificateAndKeyPair().getCertificate());
                }

                if (intermediateCertificateSuppliers == null) {
                    intermediateCertificateSuppliers = new HashSet<>();

                    intermediateCertificateSuppliers.add(
                        new DefaultCertificateSupplier(
                            getURLDetails(getInstanceMetadata().getBaseURL() +
                                          "identity/intermediate.pem"),
                            null,
                            (char[]) null));
                }
            } catch (MalformedURLException ex) {
                throw new IllegalArgumentException(
                    "The instance metadata service url is invalid.", ex);
            }
        }

        private URLResourceDetails getURLDetails(String url)
            throws MalformedURLException {

            return new URLResourceDetails(new URL(url)).addHeader(
                AUTHORIZATION,
                InstanceMetadataHelper.AUTHORIZATION_HEADER_VALUE);
        }

        private InstanceMetadata getInstanceMetadata() {
            if (instanceMetadata == null) {
                instanceMetadata = InstanceMetadataHelper
                    .fetchMetadata(timeout, logger);
            }
            return instanceMetadata;
        }
    }
}<|MERGE_RESOLUTION|>--- conflicted
+++ resolved
@@ -21,26 +21,12 @@
 import oracle.nosql.driver.NoSQLHandleConfig;
 import oracle.nosql.driver.Region;
 import oracle.nosql.driver.Region.RegionProvider;
-<<<<<<< HEAD
-import oracle.nosql.driver.httpclient.HttpResponse;
-import oracle.nosql.driver.httpclient.ReactorHttpClient;
-=======
->>>>>>> f960a242
 import oracle.nosql.driver.iam.CertificateSupplier.DefaultCertificateSupplier;
 import oracle.nosql.driver.iam.CertificateSupplier.URLResourceDetails;
 import oracle.nosql.driver.iam.InstanceMetadataHelper.InstanceMetadata;
 import oracle.nosql.driver.iam.SecurityTokenSupplier.SecurityTokenBasedProvider;
 import oracle.nosql.driver.iam.SessionKeyPairSupplier.DefaultSessionKeySupplier;
 import oracle.nosql.driver.iam.SessionKeyPairSupplier.JDKKeyPairSupplier;
-<<<<<<< HEAD
-
-import com.fasterxml.jackson.core.JsonFactory;
-import com.fasterxml.jackson.core.JsonParser;
-
-import io.netty.handler.codec.http.DefaultHttpHeaders;
-import io.netty.handler.codec.http.HttpHeaders;
-=======
->>>>>>> f960a242
 
 /**
  * @hidden
@@ -336,64 +322,10 @@
                 return;
             }
 
-<<<<<<< HEAD
-            String instanceMDURL = getInstanceMetadaURL();
-            logTrace(logger, "Detecting IAM endpoint using " + instanceMDURL);
-            ReactorHttpClient client = null;
-            try {
-                client = ReactorHttpClient.createMinimalClient(METADATA_SERVICE_HOST,
-                                                        80,
-                                                        null,
-                                                        0,
-                                                        "InstanceMDClient");
-
-                HttpResponse response = client.getRequest(instanceMDURL, headers()).block();
-
-                int status = response.getStatusCode();
-                String responseBody = response.getBodyAsStringSync();
-                if (status == 404) {
-                    logTrace(logger, "Falling back to v1 metadata URL, " +
-                             "resource not found from v2");
-                    this.baseMetadataURL = FALLBACK_METADATA_SERVICE_URL;
-                    instanceMDURL = getInstanceMetadaURL();
-                    response = client.getRequest(instanceMDURL, headers()).block();
-                    if (response.getStatusCode() != 200) {
-                        throw new IllegalStateException(
-                            String.format("Unable to get federation URL from" +
-                            "instance metadata " + METADATA_SERVICE_BASE_URL +
-                            " or fallback to " + FALLBACK_METADATA_SERVICE_URL +
-                            ", status code: %d, output: %s",
-                            responseBody));
-                    }
-                } else if (status != 200) {
-                    throw new IllegalStateException(
-                        String.format("Unable to get federation URL from" +
-                        "instance metadata " + METADATA_SERVICE_BASE_URL +
-                        ", status code: %d, output: %s",
-                        response.getStatusCode(),
-                        responseBody));
-                }
-
-                logTrace(logger, "Instance metadata " + responseBody);
-                String insRegion = findRegion(responseBody);
-                logTrace(logger, "Instance region " + insRegion);
-
-                federationEndpoint = getIAMURL(insRegion);
-                if (federationEndpoint == null) {
-                    throw new IllegalArgumentException(
-                        "Unable to find IAM URL for unregistered region " +
-                        insRegion + ", specify the IAM URL instead");
-                }
-            } finally {
-                if (client != null) {
-                    //client.shutdown();
-                }
-=======
             final String insRegion = getInstanceMetadata().getRegion();
             federationEndpoint = getIAMURL(insRegion);
             if (region == null) {
                 region = Region.fromRegionId(insRegion);
->>>>>>> f960a242
             }
             if (federationEndpoint == null) {
                 throw new IllegalArgumentException(
